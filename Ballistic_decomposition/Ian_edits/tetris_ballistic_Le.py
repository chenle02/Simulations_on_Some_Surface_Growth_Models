#!/usr/bin/env python3
"""

This module simulates the surface growth by Tetris pieces. It includes
functions to generate random Tetris pieces, calculate their landing positions
on a substrate, and simulate a game of Tetris for a given number of steps and a
defined grid size.

https://en.wikipedia.org/wiki/Tetromino

By Le Chen, Mauricio Montes and Ian Ruau

"""

import numpy as np
import random
# import argparse


class Tetris_Ballistic:
    def __init__(self, grid_size=[15, 15], steps=30):
        """
        Initializes the Tetris_Ballistic simulation.

        Args:
            grid_size (tuple): The size of the grid (width, height).
            steps (int): The number of steps to simulate.
        """
        self.grid_size = grid_size
        self.steps = steps
        self.width, self.height = grid_size
        self.substrate = np.zeros(grid_size)  # Example initialization

    def Tetris_Choice(self):
        """
        Randomly selects a Tetris piece and its orientation.

        There are 7 Tetris pieces:

        + 0 :  the square;
        + 1 :  the line;
        + 2 :  the L;
        + 3 :  the J;
        + 4 :  the T;
        + 5 :  the S;
        + 6 :  the Z.

        There are 4 orientations for each piece:

        - 0 is the original orientation;
        - 1 is the 90 degree rotation;
        - 2 is the 180 degree rotation;
        - 3 is the 270 degree rotation.

        Returns:

            numpy.ndarray: A 2-element array:
            the first element is the piece type (0-6);
            the second element is the orientation (0-3).



        **To-Do's**

        + Add input file to specify the probability of each piece.

        """
        choice = np.random.randint(0, [7, 4])
        return choice

    def Initialize_Substrate(self):
        """
        Initializes the substrate manually.
        """
        self.substrate[11, 3] = 11
        self.substrate[12, 3] = 11
        self.substrate[13, 3] = 11
        self.substrate[14, 0] = 11
        self.substrate[14, 1] = 0
        self.substrate[14, 3] = 11
        self.substrate[14, 6] = 11
        self.substrate[15, 0] = 11
        self.substrate[15, 1] = 0
        self.substrate[15, 2] = 11
        self.substrate[15, 3] = 11
        self.substrate[15, 4] = 11
        self.substrate[15, 5] = 11
        self.substrate[15, 6] = 11
        self.substrate[12, 2] = 11
        self.substrate[10, 6] = 0
        self.substrate[10, 5] = 0
        self.substrate[10, 4] = 0
        self.substrate[10, 3] = 11

        self.substrate[6, 6] = 31
        self.substrate[6, 3] = 31
        self.substrate[6, 2] = 31
        self.substrate[6, 1] = 31
        self.substrate[6, 2] = 31
        self.substrate[6, 7] = 31
        self.substrate[6, 0] = 31
        print(self.substrate)

    def ffnz(self, column):
        """
        Finds the first non-zero entry in the specified column of the
        substrate.

        This method scans the column from top to bottom (starting from index 0)
        and returns the index of the first non-zero entry. If all entries in
        the column are zero, a special value (indicating this condition) is
        returned.

        Args:
            column (int): The column index in the substrate to search in. It should
                        be within the range of the substrate's columns.

        Returns:
            int: The index of the first non-zero entry in the specified column. If the
                column contains only zeros, returns the value of self.height,
                which indicates that no non-zero entry was found.
        """
        i = 0
        flag = self.height
        while (flag == self.height) and (i < self.height):
            if self.substrate[i, column] == 0:
                i = i + 1
            else:
                flag = i
        return flag

    def place_O(self, position, landing_row, i):
        """
        Place a square with pivot at the bottom left corner on the :
            00
            10
        Args:
            position (int): The position of the pivot.
            landing_row (int): The landing row of the pivot.
            i (int): The step number.

        Return:
            None
        """
        self.substrate[landing_row - 1, position] = i
        self.substrate[landing_row - 2, position] = i
        self.substrate[landing_row - 1, position + 1] = i
        self.substrate[landing_row - 2, position + 1] = i

    def Update_O(self, i, rot=0):
        """
        Updates the substrate with a square piece.

        Args:
            i (int): The step number.
            rot (int): The rotation of the piece. By symmetry, all rotation will be treated as
                00
                10

        Returns:
            int: The particle ID or the step number that has been placed in this step.
                + If the value is -1, it means it reaches to the top.
        """
        position = random.randint(0, self.width - 2)

        next = i

        landing_row_outleft = self.ffnz(position - 1) + 1 if position > 1 else self.height
        landing_row_pivot = self.ffnz(position)
        landing_row_right = self.ffnz(position + 1) if position < self.width - 1 else self.height
        landing_row_outright = self.ffnz(position + 2) + 1 if position < self.width - 2 else self.height

        # Find minimum landing row
        landing_row = min(
            landing_row_outleft,
            landing_row_pivot,
            landing_row_right,
            landing_row_outright)

        if landing_row < 2:
            return -1

        # Place square based on the minimum landing row
        next = i + 1
        self.place_O(position, landing_row, next)

        return next

    def Test_O(self):
        """
        This is a test function for the square piece.
        """
        i = 0
        steps = 30
        for rot in range(4):
            print("Test rotation ", rot)
            # Reset the substrate
            self.substrate = np.zeros((self.height, self.width))
            while i < steps:
                i = self.Update_O(i, rot)
                if i == -1:
                    print("Game Over, reach the top")
                    break
            print(self.substrate)
            input("")

    def place_I(self, position, landing_row, i, rot=0):
        """
        Place a square with pivot at the bottom left corner on the substrate:
            1000
            or
            0
            0
            0
            1
        Args:
            position (int): The position of the pivot.
            landing_row (int): The landing row of the pivot.
            i (int): The step number.
            rot (int): The rotation of the piece; 0 and 2 for horizontal, 1 and 3 for vertical.

        Return:
            None
        """
        if rot in [0, 2]:
            # Horizontal
            self.substrate[landing_row - 1, position] = i
            self.substrate[landing_row - 1, position + 1] = i
            self.substrate[landing_row - 1, position + 2] = i
            self.substrate[landing_row - 1, position + 3] = i
        elif rot in [1, 3]:
            # Vertical
            self.substrate[landing_row - 1, position] = i
            self.substrate[landing_row - 2, position] = i
            self.substrate[landing_row - 3, position] = i
            self.substrate[landing_row - 4, position] = i

    def Update_I(self, i, rot=0):
        """
        Updates the substrate with a line piece.

        Args:
            i (int): The step number.
            rot (int): The rotation of the piece.
                + rot = 0
                    1000
                + rot = 1
                    0
                    0
                    0
                    1
                + rot = 2
                    0001
                + rot = 3
                    1
                    0
                    0
                    0

        Returns:
            int: The particle ID or the step number that has been placed in this step.
                + If the value is -1, it means it reaches to the top.
        """
        next = i

        match rot:
            case 0 | 2:
                position = random.randint(0, self.width - 4)

                landing_row_outleft = self.ffnz(position - 1) + 1 if position > 1 else self.height
                landing_row_pivot = self.ffnz(position)
                landing_row_right1 = self.ffnz(position + 1) if position < self.width - 1 else self.height
                landing_row_right2 = self.ffnz(position + 2) if position < self.width - 2 else self.height
                landing_row_right3 = self.ffnz(position + 3) if position < self.width - 3 else self.height
                landing_row_outright = self.ffnz(position + 4) + 1 if position < self.width - 4 else self.height

                # Find minimum landing row
                landing_row = min(
                    landing_row_outleft,
                    landing_row_pivot,
                    landing_row_right1,
                    landing_row_right2,
                    landing_row_right3,
                    landing_row_outright)

                if landing_row < 1:
                    return -1

                next = i + 1
                self.place_I(position, landing_row, next, rot)

            case 1 | 3:
                position = random.randint(0, self.width - 1)

                landing_row_outleft = self.ffnz(position - 1) + 1 if position > 1 else self.height
                landing_row_pivot = self.ffnz(position)
                landing_row_outright = self.ffnz(position + 1) + 1 if position < self.width - 1 else self.height

                # Find minimum landing row
                landing_row = min(
                    landing_row_outleft,
                    landing_row_pivot,
                    landing_row_outright)

                if landing_row < 4:
                    return -1

                next = i + 1
                self.place_I(position, landing_row, next, rot)

        return next

    def Test_I(self):
        """
        This is a test function for the Line piece.
        """
        i = 0
        steps = 30
        for rot in range(4):
            print("Test rotation ", rot)
            # Reset the substrate
            self.substrate = np.zeros((self.height, self.width))
            while i < steps:
                i = self.Update_I(i, rot)
                if i == -1:
                    print("Game Over, reach the top")
                    break
            print(self.substrate)
            input("")

    def place_L(self, position, landing_row, i, rot=0):
        """
        Place an L with pivot at the corner.
        + rot = 0
            0
            0
            10
        + rot = 1
            0
            001
        + rot = 2
            01
            0
            0
        + rot = 3
            100
            0
        Args:
            position (int): The position or column of the pivot.
            landing_row (int): The landing row of the pivot.
            i (int): The step number.
            rot (int): The rotation of the piece as described above.

        Return:
            None
        """
        match rot:
            case 0:
                self.substrate[landing_row - 1, position] = i
                self.substrate[landing_row - 2, position] = i
                self.substrate[landing_row - 3, position] = i
                self.substrate[landing_row - 1, position + 1] = i
            case 1:
                self.substrate[landing_row - 1, position] = i
                self.substrate[landing_row - 1, position - 1] = i
                self.substrate[landing_row - 1, position - 2] = i
                self.substrate[landing_row - 2, position] = i
            case 2:
                self.substrate[landing_row - 1, position] = i
                self.substrate[landing_row - 1, position - 1] = i
                self.substrate[landing_row + 0, position] = i
                self.substrate[landing_row + 1, position] = i
            case 3:
                self.substrate[landing_row - 1, position] = i
                self.substrate[landing_row, position] = i
                self.substrate[landing_row - 1, position + 1] = i
                self.substrate[landing_row - 1, position + 2] = i

    def Update_L(self, i, rot=0):
        """
        Updates the substrate with an L piece.
        + rot = 0
            0
            0
            10
        + rot = 1
            0
            001
        + rot = 2
            01
            0
            0
        + rot = 3
            100
            0

        Args:
            i (int): The step number.
            rot (int): The rotation of the piece.

        int: The particle ID or the step number that has been placed in this step.
            + If the value is -1, it means it reaches to the top.
<<<<<<< HEAD
    """
    global substrate
    [width, height] = substrate.shape

    next = i

    match rot:
        case 0 | 2:
            position = random.randint(0, width - 4)

            landing_row_outleft = ffnz(substrate, height, position - 1) + 1 if position > 1 else height
            landing_row_pivot = ffnz(substrate, height, position)
            landing_row_right1 = ffnz(substrate, height, position + 1) if position < width - 1 else height
            landing_row_right2 = ffnz(substrate, height, position + 2) if position < width - 2 else height
            landing_row_right3 = ffnz(substrate, height, position + 3) if position < width - 3 else height
            landing_row_outright = ffnz(substrate, height, position + 4) + 1 if position < width - 4 else height

            # Find minimum landing row
            landing_row = min(
                landing_row_outleft,
                landing_row_pivot,
                landing_row_right1,
                landing_row_right2,
                landing_row_right3,
                landing_row_outright)

            if landing_row < 1:
                return -1

            next = i + 1
            place_I(position, landing_row, next, rot)

        case 1 | 3:
            position = random.randint(0, width - 1)

            landing_row_outleft = ffnz(substrate, height, position - 1) + 1 if position > 1 else height
            landing_row_pivot = ffnz(substrate, height, position)
            landing_row_outright = ffnz(substrate, height, position + 1) + 1 if position < width - 1 else height

            # Find minimum landing row
            landing_row = min(
                landing_row_outleft,
                landing_row_pivot,
                landing_row_outright)

            if landing_row < 4:
                return -1

            next = i + 1
            place_I(position, landing_row, next, rot)

    return next


def Test_I():
    """
    This is a test function for the Line piece.
    """
    i = 0
    steps = 30
    global substrate
    for rot in range(4):
        print("Test rotation ", rot)
        # Reset the substrate
        substrate = np.zeros((height, width))
        while i < steps:
            i = Update_I(i, rot)
            if i == -1:
                print("Game Over, reach the top")
                break
        print(substrate)
        input("")


Test_I()


def place_L(position, landing_row, i, rot):
    """
    Place an L with pivot at the corner.
    + rot = 0
        0
        0
        10
    + rot = 1
          0
        001
    + rot = 2
        01
         0
         0
    + rot = 3
        100
        0
    Args:
        position (int): The position or column of the pivot.
        landing_row (int): The landing row of the pivot.
        i (int): The step number.
        rot (int): The rotation of the piece as described above.

    Return:
        None
    """
    global substrate

    match rot:
        case 0:
            substrate[landing_row - 1, position] = i
            substrate[landing_row - 2, position] = i
            substrate[landing_row - 3, position] = i
            substrate[landing_row - 1, position + 1] = i
        case 1:
            substrate[landing_row - 1, position] = i
            substrate[landing_row - 1, position - 1] = i
            substrate[landing_row - 1, position - 2] = i
            substrate[landing_row - 2, position] = i
        case 2:
            substrate[landing_row - 1, position] = i
            substrate[landing_row - 1, position - 1] = i
            substrate[landing_row + 0, position] = i
            substrate[landing_row + 1, position] = i
        case 3:
            substrate[landing_row - 1, position] = i
            substrate[landing_row, position] = i
            substrate[landing_row - 1, position + 1] = i
            substrate[landing_row - 1, position + 2] = i


def Update_L(i, rot):
    """
    Updates the substrate with an L piece.
    + rot = 0
        0
        0
        10
    + rot = 1
          0
        001
    + rot = 2
        01
         0
         0
    + rot = 3
        100
        0

    Args:
        i (int): The step number.
        rot (int): The rotation of the piece.

    int: The particle ID or the step number that has been placed in this step.
        + If the value is -1, it means it reaches to the top.
    """
    global substrate
    [width, height] = substrate.shape

    next = i
    match rot:
        case 0:
            position = random.randint(0, width - 2)

            landing_row_outleft = ffnz(substrate, height, position - 1) + 1 if position > 0 else height
            landing_row_pivot = ffnz(substrate, height, position)
            landing_row_right = ffnz(substrate, height, position + 1) if position < width - 1 else height
            landing_row_outright = ffnz(substrate, height, position + 2) + 1 if position < width - 3 else height

            # Find minimum landing row
            landing_row = min(
                landing_row_outleft,
                landing_row_pivot,
                landing_row_right,
                landing_row_outright)

            if landing_row < 3:
                return -1

            # Place square based on the minimum landing row
            next = i + 1
            place_L(position, landing_row, next, rot)
        case 1:
            position = random.randint(2, width - 1)

            landing_row_outright = ffnz(substrate, height, position + 1) + 1 if position < width - 1 else height
            landing_row_pivot = ffnz(substrate, height, position)
            landing_row_left1 = ffnz(substrate, height, position - 1) if position > 1 else height
            landing_row_left2 = ffnz(substrate, height, position - 2) if position > 2 else height
            landing_row_outleft = ffnz(substrate, height, position - 3) + 1 if position > 3 else height

            # Find minimum landing row
            landing_row = min(
                landing_row_outleft,
                landing_row_pivot,
                landing_row_left1,
                landing_row_left2,
                landing_row_outright)

            if landing_row < 2:
                return -1

            # Place square based on the minimum landing row
            next = i + 1
            place_L(position, landing_row, next, rot)
        case 2:
            position = random.randint(1, width - 1)

            landing_row_outright = ffnz(substrate, height, position + 1) + 1 if position < width - 1 else height
            landing_row_pivot = ffnz(substrate, height, position)
            landing_row_outleft1 = ffnz(substrate, height, position - 1) + 1 if position > 1 else height
            landing_row_outleft2 = ffnz(substrate, height, position - 2) + 3 if position > 2 else height

            # Find minimum landing row
            landing_row = min(
                landing_row_outleft1,
                landing_row_outleft2,
                landing_row_pivot,
                landing_row_outright)

            if landing_row < 3:
                return -1

            # Place square based on the minimum landing row
            next = i + 1
            place_L(position, landing_row - 2, next, rot)
        case 3:
            position = random.randint(0, width - 3)

            landing_row_outright = ffnz(substrate, height, position + 3) + 2 if position < width - 3 else height
            landing_row_right1 = ffnz(substrate, height, position + 1) + 1 if position < width - 1 else height
            landing_row_right2 = ffnz(substrate, height, position + 2) + 1 if position < width - 2 else height
            landing_row_pivot = ffnz(substrate, height, position)
            landing_row_outleft = ffnz(substrate, height, position - 1) + 1 if position > 1 else height

            # Find minimum landing row
            landing_row = min(
                landing_row_outleft,
                landing_row_pivot,
                landing_row_outright,
                landing_row_right1,
                landing_row_right2)

            if landing_row < 2:
                return -1

            # Place square based on the minimum landing row
            next = i + 1
            place_L(position, landing_row - 1, next, rot)

    return next


def Test_L():
    """
    This is a test function for the L piece.
    """
    i = 0
    steps = 30
    global substrate
    for rot in range(4):
        print("Test rotation ", rot)
        # Reset the substrate
        substrate = np.zeros((height, width))
        while i < steps:
            i = Update_L(i, rot)
            if i == -1:
                print("Game Over, reach the top")
                break
        print(substrate)
        input("")


# Test_L()

=======
        """
        next = i
        match rot:
            case 0:
                position = random.randint(0, self.width - 2)

                landing_row_outleft = self.ffnz(position - 1) + 1 if position > 0 else self.height
                landing_row_pivot = self.ffnz(position)
                landing_row_right = self.ffnz(position + 1) if position < self.width - 1 else self.height
                landing_row_outright = self.ffnz(position + 2) + 1 if position < self.width - 2 else self.height

                # Find minimum landing row
                landing_row = min(
                    landing_row_outleft,
                    landing_row_pivot,
                    landing_row_right,
                    landing_row_outright)

                if landing_row < 3:
                    return -1

                # Place square based on the minimum landing row
                next = i + 1
                self.place_L(position, landing_row, next, rot)
            case 1:
                position = random.randint(2, self.width - 1)

                landing_row_outright = self.ffnz(position + 1) + 1 if position < self.width - 1 else self.height
                landing_row_pivot = self.ffnz(position)
                landing_row_left1 = self.ffnz(position - 1) if position > 1 else self.height
                landing_row_left2 = self.ffnz(position - 2) if position > 2 else self.height
                landing_row_outleft = self.ffnz(position - 3) + 1 if position > 3 else self.height

                # Find minimum landing row
                landing_row = min(
                    landing_row_outleft,
                    landing_row_pivot,
                    landing_row_left1,
                    landing_row_left2,
                    landing_row_outright)

                if landing_row < 2:
                    return -1

                # Place square based on the minimum landing row
                next = i + 1
                self.place_L(position, landing_row, next, rot)
            case 2:
                position = random.randint(1, self.width - 1)

                landing_row_outright = self.ffnz(position + 1) + 1 if position < self.width - 1 else self.height
                landing_row_pivot = self.ffnz(position)
                landing_row_outleft1 = self.ffnz(position - 1) + 1 if position > 1 else self.height
                landing_row_outleft2 = self.ffnz(position - 2) + 3 if position > 2 else self.height

                # Find minimum landing row
                landing_row = min(
                    landing_row_outleft1,
                    landing_row_outleft2,
                    landing_row_pivot,
                    landing_row_outright)

                if landing_row < 3:
                    return -1

                # Place square based on the minimum landing row
                next = i + 1
                self.place_L(position, landing_row - 2, next, rot)
            case 3:
                position = random.randint(0, self.width - 3)

                landing_row_outright = self.ffnz(position + 3) + 2 if position < self.width - 3 else self.height
                landing_row_right1 = self.ffnz(position + 1) + 1 if position < self.width - 1 else self.height
                landing_row_right2 = self.ffnz(position + 2) + 1 if position < self.width - 2 else self.height
                landing_row_pivot = self.ffnz(position)
                landing_row_outleft = self.ffnz(position - 1) + 1 if position > 1 else self.height

                # Find minimum landing row
                landing_row = min(
                    landing_row_outleft,
                    landing_row_pivot,
                    landing_row_outright,
                    landing_row_right1,
                    landing_row_right2)

                if landing_row < 2:
                    return -1

                # Place square based on the minimum landing row
                next = i + 1
                self.place_L(position, landing_row - 1, next, rot)

        return next

    def Test_L(self):
        """
        This is a test function for the L piece.
        """
        i = 0
        steps = 30
        for rot in range(4):
            print("Test rotation ", rot)
            # Reset the substrate
            self.substrate = np.zeros((self.height, self.width))
            while i < steps:
                i = self.Update_L(i, rot)
                if i == -1:
                    print("Game Over, reach the top")
                    break
            print(self.substrate)
            input("")

    def place_J(self, position, landing_row, i, rot=0):
        """
        Place a J with pivot at the corner.
        + rot = 0
            0
            0
            01
        + rot = 1
            001
            0
        + rot = 2
            10
            0
            0
        + rot = 3
            0
            100

        Args:
            position (int): The position or column of the pivot.
            landing_row (int): The landing row of the pivot.
            i (int): The step number.
            rot (int): The rotation of the piece as described above.

        Return:
            None
        """
        match rot:
            case 0:
                self.substrate[landing_row - 1, position] = i
                self.substrate[landing_row - 2, position] = i
                self.substrate[landing_row - 3, position] = i
                self.substrate[landing_row - 1, position - 1] = i
            case 1:
                self.substrate[landing_row - 1, position] = i
                self.substrate[landing_row - 1, position - 1] = i
                self.substrate[landing_row - 1, position - 2] = i
                self.substrate[landing_row - 0, position] = i
            case 2:
                self.substrate[landing_row - 1, position] = i
                self.substrate[landing_row - 1, position + 1] = i
                self.substrate[landing_row + 0, position] = i
                self.substrate[landing_row + 1, position] = i
            case 3:
                self.substrate[landing_row - 1, position] = i
                self.substrate[landing_row - 2, position] = i
                self.substrate[landing_row - 1, position + 1] = i
                self.substrate[landing_row - 1, position + 2] = i

    def Update_J(self, i, rot=0):
        """
        Updates the substrate with a J piece.
        + rot = 0
            0
            0
            01
        + rot = 1
            001
            0
        + rot = 2
            10
            0
            0
        + rot = 3
            0
            100

        Args:
            i (int): The step number.
            rot (int): The rotation of the piece.
>>>>>>> 9c2c744a

        int: The particle ID or the step number that has been placed in this step.
            + If the value is -1, it means it reaches to the top.
        """
        position = random.randint(0, self.width - 1)

        next = i
        match rot:
            case 0:
                position = random.randint(1, self.width - 1)

                landing_row_outleft = self.ffnz(position - 2) + 1 if position > 2 else self.height
                landing_row_left = self.ffnz(position - 1) if position > 1 else self.height
                landing_row_pivot = self.ffnz(position)
                landing_row_outright = self.ffnz(position + 1) + 1 if position < self.width - 1 else self.height

                # Find minimum landing row
                landing_row = min(
                    landing_row_outleft,
                    landing_row_left,
                    landing_row_pivot,
                    landing_row_outright)

                if landing_row < 3:
                    return -1

                # Place square based on the minimum landing row
                next = i + 1
                self.place_J(position, landing_row, next, rot)
            case 1:
                position = random.randint(2, self.width - 1)

                landing_row_outright = self.ffnz(position + 1) + 1 if position < self.width - 1 else self.height
                landing_row_pivot = self.ffnz(position)
                landing_row_left1 = self.ffnz(position - 1) if position > 1 else self.height
                landing_row_left2 = self.ffnz(position - 2) if position > 2 else self.height
                landing_row_outleft = self.ffnz(position - 3) + 2 if position > 3 else self.height

                # Find minimum landing row
                landing_row = min(
                    landing_row_outleft,
                    landing_row_pivot,
                    landing_row_left1,
                    landing_row_left2,
                    landing_row_outright)

                if landing_row < 2:
                    return -1

                # Place square based on the minimum landing row
                next = i + 1
                self.place_J(position, landing_row - 1, next, rot)
            case 2:
                position = random.randint(0, self.width - 2)

                landing_row_outright1 = self.ffnz(position + 1) + 1 if position < self.width - 1 else self.height
                landing_row_outright2 = self.ffnz(position + 2) + 3 if position < self.width - 2 else self.height
                landing_row_pivot = self.ffnz(position)
                landing_row_outleft = self.ffnz(position - 1) + 1 if position > 1 else self.height

                # Find minimum landing row
                landing_row = min(
                    landing_row_outleft,
                    landing_row_pivot,
                    landing_row_outright1,
                    landing_row_outright2)

                if landing_row < 3:
                    return -1

                # Place square based on the minimum landing row
                next = i + 1
                self.place_J(position, landing_row - 2, next, rot)
            case 3:
                position = random.randint(0, self.width - 3)

                landing_row_outright = self.ffnz(position + 3) + 1 if position < self.width - 3 else self.height
                landing_row_right1 = self.ffnz(position + 1) if position < self.width - 1 else self.height
                landing_row_right2 = self.ffnz(position + 2) if position < self.width - 2 else self.height
                landing_row_pivot = self.ffnz(position)
                landing_row_outleft = self.ffnz(position - 1) + 1 if position > 1 else self.height

                # Find minimum landing row
                landing_row = min(
                    landing_row_outleft,
                    landing_row_pivot,
                    landing_row_outright,
                    landing_row_right1,
                    landing_row_right2)

                if landing_row < 2:
                    return -1

                # Place square based on the minimum landing row
                next = i + 1
                self.place_J(position, landing_row, next, rot)

        return next

    def Test_J(self):
        """
        This is a test function for the J piece.
        """
        i = 0
        steps = 30
        for rot in range(4):
            print("Test rotation ", rot)
            # Reset the substrate
            self.substrate = np.zeros((self.height, self.width))
            while i < steps:
                i = self.Update_J(i, rot)
                if i == -1:
                    print("Game Over, reach the top")
                    break
            print(self.substrate)
            input("")

    def place_T(self, position, landing_row, i, rot=0):
        """
        Place a T with pivot at the center:
        + rot = 0
            010
            0
        + rot = 1
            0
            10
            0
        + rot = 2
            0
            010
        + rot = 3
            0
            01
            0

        Args:
            position (int): The position or column of the pivot.
            landing_row (int): The landing row of the pivot.
            i (int): The step number.
            rot (int): The rotation of the piece as described above.

        Return:
            None
        """
        match rot:
            case 0:
                self.substrate[landing_row - 1, position] = i
                self.substrate[landing_row - 1, position + 1] = i
                self.substrate[landing_row - 1, position - 1] = i
                self.substrate[landing_row - 0, position] = i
            case 1:
                self.substrate[landing_row - 1, position] = i
                self.substrate[landing_row - 2, position] = i
                self.substrate[landing_row - 0, position] = i
                self.substrate[landing_row - 1, position + 1] = i
            case 2:
                self.substrate[landing_row - 1, position] = i
                self.substrate[landing_row - 1, position + 1] = i
                self.substrate[landing_row - 1, position - 1] = i
                self.substrate[landing_row - 2, position] = i
            case 3:
                self.substrate[landing_row - 1, position] = i
                self.substrate[landing_row - 1, position - 1] = i
                self.substrate[landing_row - 2, position] = i
                self.substrate[landing_row - 0, position] = i

    def Update_T(self, i, rot=0):
        """
        Updates the substrate with a T piece.

        Args:
            i (int): The step number.
            rot (int): The rotation of the piece.

        Returns:
            int: The particle ID or the step number that has been placed in this step.
                + If the value is -1, it means it reaches to the top.
        """
        next = i
        match rot:
            case 0:
                position = random.randint(1, self.width - 2)

                landing_row_outleft = self.ffnz(position - 2) + 2 if position > 2 else self.height
                landing_row_left = self.ffnz(position - 1) + 1 if position > 1 else self.height
                landing_row_pivot = self.ffnz(position)
                landing_row_right = self.ffnz(position + 1) + 1 if position < self.width - 1 else self.height
                landing_row_outright = self.ffnz(position + 2) + 2 if position < self.width - 2 else self.height

                # Find minimum landing row
                landing_row = min(
                    landing_row_outleft,
                    landing_row_left,
                    landing_row_pivot,
                    landing_row_right,
                    landing_row_outright)

                if landing_row < 2:
                    return -1

                # Place square based on the minimum landing row
                next = i + 1
                self.place_T(position, landing_row - 1, next, rot)
            case 1:
                position = random.randint(0, self.width - 2)

                landing_row_outright = self.ffnz(position + 2) + 2 if position < self.width - 2 else self.height
                landing_row_right = self.ffnz(position + 1) + 1 if position < self.width - 1 else self.height
                landing_row_pivot = self.ffnz(position)
                landing_row_outleft = self.ffnz(position - 1) + 1 if position > 1 else self.height

                # Find minimum landing row
                landing_row = min(
                    landing_row_outleft,
                    landing_row_pivot,
                    landing_row_right,
                    landing_row_outright)

                if landing_row < 3:
                    return -1

                # Place square based on the minimum landing row
                next = i + 1
                self.place_T(position, landing_row - 1, next, rot)
            case 2:
                position = random.randint(1, self.width - 2)

                landing_row_outright = self.ffnz(position + 2) + 1 if position < self.width - 2 else self.height
                landing_row_right = self.ffnz(position + 1) if position < self.width - 1 else self.height
                landing_row_pivot = self.ffnz(position)
                landing_row_left = self.ffnz(position - 1) if position > 1 else self.height
                landing_row_outleft = self.ffnz(position - 2) + 1 if position > 2 else self.height

                # Find minimum landing row
                landing_row = min(
                    landing_row_outleft,
                    landing_row_left,
                    landing_row_pivot,
                    landing_row_right,
                    landing_row_outright)

                if landing_row < 3:
                    return -1

                # Place square based on the minimum landing row
                next = i + 1
                self.place_T(position, landing_row, next, rot)
            case 3:
                position = random.randint(1, self.width - 1)

                landing_row_outright = self.ffnz(position + 1) + 1 if position < self.width - 1 else self.height
                landing_row_pivot = self.ffnz(position)
                landing_row_left = self.ffnz(position - 1) if position > 1 else self.height
                landing_row_outleft = self.ffnz(position - 2) + 1 if position > 2 else self.height

                # Find minimum landing row
                landing_row = min(
                    landing_row_outleft,
                    landing_row_left,
                    landing_row_pivot,
                    landing_row_outright)

                if landing_row < 3:
                    return -1

                # Place square based on the minimum landing row
                next = i + 1
                self.place_T(position, landing_row - 1, next, rot)

        return next

    def Test_T(self):
        """
        This is a test function for the J piece.
        """
        i = 0
        steps = 30

        for rot in range(4):
            print("Test rotation ", rot)
            # Reset the substrate
            self.substrate = np.zeros((self.height, self.width))
            while i < steps:
                i = self.Update_T(i, rot)
                if i == -1:
                    print("Game Over, reach the top")
                    break
            print(self.substrate)
            input("")

    def place_S(self, position, landing_row, i, rot=0):
        """
        Place an S with pivot given as follows:
        + rot = 0 or 2
            00
        01
        + rot = 1 or 3
            0
            01
            0

        Args:
            position (int): The position or column of the pivot.
            landing_row (int): The landing row of the pivot.
            i (int): The step number.
            rot (int): The rotation of the piece as described above.

        Return:
            None
        """
        match rot:
            case 0 | 2:
                self.substrate[landing_row - 1, position] = i
                self.substrate[landing_row - 1, position - 1] = i
                self.substrate[landing_row - 2, position + 1] = i
                self.substrate[landing_row - 2, position] = i
            case 1 | 3:
                self.substrate[landing_row - 1, position] = i
                self.substrate[landing_row - 0, position] = i
                self.substrate[landing_row - 1, position - 1] = i
                self.substrate[landing_row - 2, position - 1] = i

    def Update_S(self, i, rot=0):
        """
        Updates the substrate with an S piece.

        Args:
            i (int): The step number.
            rot (int): The rotation of the piece.

        Returns:
            numpy.ndarray: The updated substrate.
        """
        next = i
        match rot:
            case 0 | 2:
                position = random.randint(1, self.width - 2)

                landing_row_outleft = self.ffnz(position - 2) + 1 if position > 2 else self.height
                landing_row_left = self.ffnz(position - 1) if position > 1 else self.height
                landing_row_pivot = self.ffnz(position)
                landing_row_outright1 = self.ffnz(position + 1) + 1 if position < self.width - 1 else self.height
                landing_row_outright2 = self.ffnz(position + 2) + 2 if position < self.width - 2 else self.height

                # Find minimum landing row
                landing_row = min(
                    landing_row_outleft,
                    landing_row_left,
                    landing_row_pivot,
                    landing_row_outright1,
                    landing_row_outright2)

                if landing_row < 2:
                    return -1

                # Place square based on the minimum landing row
                next = i + 1
                self.place_S(position, landing_row, next, rot)
            case 1 | 3:
                position = random.randint(1, self.width - 1)

                landing_row_outleft2 = self.ffnz(position - 2) + 2 if position > 2 else self.height
                landing_row_outleft1 = self.ffnz(position - 1) + 1 if position > 1 else self.height
                landing_row_pivot = self.ffnz(position)
                landing_row_outright = self.ffnz(position + 1) + 1 if position < self.width - 1 else self.height

                # Find minimum landing row
                landing_row = min(
                    landing_row_outleft1,
                    landing_row_outleft2,
                    landing_row_pivot,
                    landing_row_outright)

                if landing_row < 3:
                    return -1

                # Place square based on the minimum landing row
                next = i + 1
                self.place_S(position, landing_row - 1, next, rot)

        return next

    def Test_S(self):
        """
        This is a test function for the S piece.
        """
        i = 0
        steps = 30

        for rot in range(4):
            print("Test rotation ", rot)
            # Reset the substrate
            self.substrate = np.zeros((self.height, self.width))
            while i < steps:
                i = self.Update_S(i, rot)
                if i == -1:
                    print("Game Over, reach the top")
                    break
            print(self.substrate)
            input("")

    def place_Z(self, position, landing_row, i, rot=0):
        """
        Place a Z with pivot given as follows:
        + rot = 0 or 2
        00
            10
        + rot = 1 or 3
            0
            01
            0

        Args:
            position (int): The position or column of the pivot.
            landing_row (int): The landing row of the pivot.
            i (int): The step number.
            rot (int): The rotation of the piece as described above.

        Return:
            None
        """
        match rot:
            case 0 | 2:
                self.substrate[landing_row - 1, position] = i
                self.substrate[landing_row - 1, position + 1] = i
                self.substrate[landing_row - 2, position - 1] = i
                self.substrate[landing_row - 2, position] = i
            case 1 | 3:
                self.substrate[landing_row - 1, position] = i
                self.substrate[landing_row - 2, position] = i
                self.substrate[landing_row - 1, position - 1] = i
                self.substrate[landing_row - 0, position - 1] = i

    def Update_Z(self, i, rot=0):
        """
        Updates the substrate with a Z piece.

        Args:
            i (int): The step number.
            rot (int): The rotation of the piece.

        Returns:
            numpy.ndarray: The updated substrate.
        """
        next = i
        match rot:
            case 0 | 2:
                position = random.randint(1, self.width - 2)

                landing_row_outleft2 = self.ffnz(position - 2) + 2 if position > 2 else self.height
                landing_row_outleft1 = self.ffnz(position - 1) + 1 if position > 1 else self.height
                landing_row_pivot = self.ffnz(position)
                landing_row_right = self.ffnz(position + 1) if position < self.width - 1 else self.height
                landing_row_outright = self.ffnz(position + 2) + 1 if position < self.width - 2 else self.height

                # Find minimum landing row
                landing_row = min(
                    landing_row_outleft2,
                    landing_row_outleft1,
                    landing_row_pivot,
                    landing_row_right,
                    landing_row_outright)

                if landing_row < 2:
                    return -1

                # Place square based on the minimum landing row
                next = i + 1
                self.place_Z(position, landing_row, next, rot)
            case 1 | 3:
                position = random.randint(1, self.width - 1)

                landing_row_outleft = self.ffnz(position - 2) + 1 if position > 2 else self.height
                landing_row_left = self.ffnz(position - 1) if position > 1 else self.height
                landing_row_pivot = self.ffnz(position) + 1
                landing_row_outright = self.ffnz(position + 1) + 2 if position < self.width - 1 else self.height

                # Find minimum landing row
                landing_row = min(
                    landing_row_outleft,
                    landing_row_left,
                    landing_row_pivot,
                    landing_row_outright)

                if landing_row < 3:
                    return -1

                # Place square based on the minimum landing row
                next = i + 1
                self.place_Z(position, landing_row - 1, next, rot)

        return next

    def Test_Z(self):
        """
        This is a test function for the Z piece.
        """
        i = 0
        steps = 30
        for rot in range(4):
            print("Test rotation ", rot)
            # Reset the substrate
            self.substrate = np.zeros((self.height, self.width))
            while i < steps:
                i = self.Update_Z(i, rot)
                if i == -1:
                    print("Game Over, reach the top")
                    break
            print(self.substrate)
            input("")

    def Test_All(self, steps):
        """
        This function simulates the Tetris Decomposition model on a substrate.

        Args:
            steps  (int): The steps to simulate.

        Return:
            None (print the final substrate)
        """
        # my_list = [0, 1, 4, 5, 6]
        my_list = [0, 1, 2, 3, 4, 5, 6]
        """
        + 0 :  the square;
        + 1 :  the line;
        + 2 :  the L;
        + 3 :  the J;
        + 4 :  the T;
        + 5 :  the S;
        + 6 :  the Z.
        """
        rotation_list = [0, 1, 2, 3]
        """
        + 0 is the original orientation;
        + 1 is the 90 degree rotation;
        + 2 is the 180 degree rotation;
        + 3 is the 270 degree rotation.
        """
        i = 0
        print("i:", i, "steps:", steps)
        while i < steps:
            choice = [random.choice(my_list), random.choice(rotation_list)]

            match choice[0]:
                case 0:
                    # Square case
                    i = self.Update_O(i, choice[1])
                case 1:
                    # Line case
                    i = self.Update_I(i, choice[1])
                case 2:
                    # L case
                    i = self.Update_L(i, choice[1])
                case 3:
                    # J case
                    i = self.Update_J(i, choice[1])
                case 4:
                    # T case
                    i = self.Update_T(i, choice[1])
                case 5:
                    # S case
                    i = self.Update_S(i, choice[1])
                case 6:
                    # Z case
                    i = self.Update_Z(i, choice[1])
                case _:
                    # Error
                    print("Wrong Choice of the Pieces")

            if i == -1:
                print("Game Over, reach the top")
                break

        print(self.substrate)


# Example usage
tetris_simulator = Tetris_Ballistic(grid_size=(20, 20), steps=1000)
tetris_simulator.Test_O()
tetris_simulator.Test_L()<|MERGE_RESOLUTION|>--- conflicted
+++ resolved
@@ -400,280 +400,6 @@
 
         int: The particle ID or the step number that has been placed in this step.
             + If the value is -1, it means it reaches to the top.
-<<<<<<< HEAD
-    """
-    global substrate
-    [width, height] = substrate.shape
-
-    next = i
-
-    match rot:
-        case 0 | 2:
-            position = random.randint(0, width - 4)
-
-            landing_row_outleft = ffnz(substrate, height, position - 1) + 1 if position > 1 else height
-            landing_row_pivot = ffnz(substrate, height, position)
-            landing_row_right1 = ffnz(substrate, height, position + 1) if position < width - 1 else height
-            landing_row_right2 = ffnz(substrate, height, position + 2) if position < width - 2 else height
-            landing_row_right3 = ffnz(substrate, height, position + 3) if position < width - 3 else height
-            landing_row_outright = ffnz(substrate, height, position + 4) + 1 if position < width - 4 else height
-
-            # Find minimum landing row
-            landing_row = min(
-                landing_row_outleft,
-                landing_row_pivot,
-                landing_row_right1,
-                landing_row_right2,
-                landing_row_right3,
-                landing_row_outright)
-
-            if landing_row < 1:
-                return -1
-
-            next = i + 1
-            place_I(position, landing_row, next, rot)
-
-        case 1 | 3:
-            position = random.randint(0, width - 1)
-
-            landing_row_outleft = ffnz(substrate, height, position - 1) + 1 if position > 1 else height
-            landing_row_pivot = ffnz(substrate, height, position)
-            landing_row_outright = ffnz(substrate, height, position + 1) + 1 if position < width - 1 else height
-
-            # Find minimum landing row
-            landing_row = min(
-                landing_row_outleft,
-                landing_row_pivot,
-                landing_row_outright)
-
-            if landing_row < 4:
-                return -1
-
-            next = i + 1
-            place_I(position, landing_row, next, rot)
-
-    return next
-
-
-def Test_I():
-    """
-    This is a test function for the Line piece.
-    """
-    i = 0
-    steps = 30
-    global substrate
-    for rot in range(4):
-        print("Test rotation ", rot)
-        # Reset the substrate
-        substrate = np.zeros((height, width))
-        while i < steps:
-            i = Update_I(i, rot)
-            if i == -1:
-                print("Game Over, reach the top")
-                break
-        print(substrate)
-        input("")
-
-
-Test_I()
-
-
-def place_L(position, landing_row, i, rot):
-    """
-    Place an L with pivot at the corner.
-    + rot = 0
-        0
-        0
-        10
-    + rot = 1
-          0
-        001
-    + rot = 2
-        01
-         0
-         0
-    + rot = 3
-        100
-        0
-    Args:
-        position (int): The position or column of the pivot.
-        landing_row (int): The landing row of the pivot.
-        i (int): The step number.
-        rot (int): The rotation of the piece as described above.
-
-    Return:
-        None
-    """
-    global substrate
-
-    match rot:
-        case 0:
-            substrate[landing_row - 1, position] = i
-            substrate[landing_row - 2, position] = i
-            substrate[landing_row - 3, position] = i
-            substrate[landing_row - 1, position + 1] = i
-        case 1:
-            substrate[landing_row - 1, position] = i
-            substrate[landing_row - 1, position - 1] = i
-            substrate[landing_row - 1, position - 2] = i
-            substrate[landing_row - 2, position] = i
-        case 2:
-            substrate[landing_row - 1, position] = i
-            substrate[landing_row - 1, position - 1] = i
-            substrate[landing_row + 0, position] = i
-            substrate[landing_row + 1, position] = i
-        case 3:
-            substrate[landing_row - 1, position] = i
-            substrate[landing_row, position] = i
-            substrate[landing_row - 1, position + 1] = i
-            substrate[landing_row - 1, position + 2] = i
-
-
-def Update_L(i, rot):
-    """
-    Updates the substrate with an L piece.
-    + rot = 0
-        0
-        0
-        10
-    + rot = 1
-          0
-        001
-    + rot = 2
-        01
-         0
-         0
-    + rot = 3
-        100
-        0
-
-    Args:
-        i (int): The step number.
-        rot (int): The rotation of the piece.
-
-    int: The particle ID or the step number that has been placed in this step.
-        + If the value is -1, it means it reaches to the top.
-    """
-    global substrate
-    [width, height] = substrate.shape
-
-    next = i
-    match rot:
-        case 0:
-            position = random.randint(0, width - 2)
-
-            landing_row_outleft = ffnz(substrate, height, position - 1) + 1 if position > 0 else height
-            landing_row_pivot = ffnz(substrate, height, position)
-            landing_row_right = ffnz(substrate, height, position + 1) if position < width - 1 else height
-            landing_row_outright = ffnz(substrate, height, position + 2) + 1 if position < width - 3 else height
-
-            # Find minimum landing row
-            landing_row = min(
-                landing_row_outleft,
-                landing_row_pivot,
-                landing_row_right,
-                landing_row_outright)
-
-            if landing_row < 3:
-                return -1
-
-            # Place square based on the minimum landing row
-            next = i + 1
-            place_L(position, landing_row, next, rot)
-        case 1:
-            position = random.randint(2, width - 1)
-
-            landing_row_outright = ffnz(substrate, height, position + 1) + 1 if position < width - 1 else height
-            landing_row_pivot = ffnz(substrate, height, position)
-            landing_row_left1 = ffnz(substrate, height, position - 1) if position > 1 else height
-            landing_row_left2 = ffnz(substrate, height, position - 2) if position > 2 else height
-            landing_row_outleft = ffnz(substrate, height, position - 3) + 1 if position > 3 else height
-
-            # Find minimum landing row
-            landing_row = min(
-                landing_row_outleft,
-                landing_row_pivot,
-                landing_row_left1,
-                landing_row_left2,
-                landing_row_outright)
-
-            if landing_row < 2:
-                return -1
-
-            # Place square based on the minimum landing row
-            next = i + 1
-            place_L(position, landing_row, next, rot)
-        case 2:
-            position = random.randint(1, width - 1)
-
-            landing_row_outright = ffnz(substrate, height, position + 1) + 1 if position < width - 1 else height
-            landing_row_pivot = ffnz(substrate, height, position)
-            landing_row_outleft1 = ffnz(substrate, height, position - 1) + 1 if position > 1 else height
-            landing_row_outleft2 = ffnz(substrate, height, position - 2) + 3 if position > 2 else height
-
-            # Find minimum landing row
-            landing_row = min(
-                landing_row_outleft1,
-                landing_row_outleft2,
-                landing_row_pivot,
-                landing_row_outright)
-
-            if landing_row < 3:
-                return -1
-
-            # Place square based on the minimum landing row
-            next = i + 1
-            place_L(position, landing_row - 2, next, rot)
-        case 3:
-            position = random.randint(0, width - 3)
-
-            landing_row_outright = ffnz(substrate, height, position + 3) + 2 if position < width - 3 else height
-            landing_row_right1 = ffnz(substrate, height, position + 1) + 1 if position < width - 1 else height
-            landing_row_right2 = ffnz(substrate, height, position + 2) + 1 if position < width - 2 else height
-            landing_row_pivot = ffnz(substrate, height, position)
-            landing_row_outleft = ffnz(substrate, height, position - 1) + 1 if position > 1 else height
-
-            # Find minimum landing row
-            landing_row = min(
-                landing_row_outleft,
-                landing_row_pivot,
-                landing_row_outright,
-                landing_row_right1,
-                landing_row_right2)
-
-            if landing_row < 2:
-                return -1
-
-            # Place square based on the minimum landing row
-            next = i + 1
-            place_L(position, landing_row - 1, next, rot)
-
-    return next
-
-
-def Test_L():
-    """
-    This is a test function for the L piece.
-    """
-    i = 0
-    steps = 30
-    global substrate
-    for rot in range(4):
-        print("Test rotation ", rot)
-        # Reset the substrate
-        substrate = np.zeros((height, width))
-        while i < steps:
-            i = Update_L(i, rot)
-            if i == -1:
-                print("Game Over, reach the top")
-                break
-        print(substrate)
-        input("")
-
-
-# Test_L()
-
-=======
         """
         next = i
         match rot:
@@ -856,7 +582,6 @@
         Args:
             i (int): The step number.
             rot (int): The rotation of the piece.
->>>>>>> 9c2c744a
 
         int: The particle ID or the step number that has been placed in this step.
             + If the value is -1, it means it reaches to the top.
