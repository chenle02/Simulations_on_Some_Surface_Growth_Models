--- conflicted
+++ resolved
@@ -7,11 +7,7 @@
 
 setup(
     name='tetris_ballistic',
-<<<<<<< HEAD
-    version='1.2',
-=======
     version='1.2.2',
->>>>>>> 9c772e73
     packages=find_packages(),
     # entry_points={
     #     'console_scripts': [
